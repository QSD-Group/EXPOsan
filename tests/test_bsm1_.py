--- conflicted
+++ resolved
@@ -23,10 +23,7 @@
     set_thermo(b1.cmps)
     sys.reset_cache()
     sys.simulate(t_span=(0,50), method='RK23', t_eval=arange(0, 51, 1))
-<<<<<<< HEAD
-=======
 
->>>>>>> 2f82218d
     assert sys.outs[0].isempty() == False
     try:
         ac(float(sys.outs[0].iconc['S_S']), 0.895, rtol=1e-2)
