--- conflicted
+++ resolved
@@ -21,11 +21,6 @@
     import numpy as np
     from exposan import bsm2
     bsm2.load()
-<<<<<<< HEAD
-    rtol = 2e-2
-    # rtol = 1e-2
-    sys = bsm2.sys
-=======
     rtol = 4e-2
     # rtol = 1e-2
     sys = bsm2.sys
@@ -37,7 +32,6 @@
                  )
     u = sys.flowsheet.unit
     s = sys.flowsheet.stream
->>>>>>> a727fc20
     
     cmps_asm1 = s.inf.components
     eff_ss_concs = dict(
@@ -89,64 +83,6 @@
                               3710.5517, 7348.2757])
     ac(u.C2._state[-10:], clarifier_tss, rtol=rtol)
     
-<<<<<<< HEAD
-    t_span = (0, 15) # just 15 days to make the test faster
-    sys.simulate(method='RK23', t_span=t_span)
-    u = sys.flowsheet.unit
-    s = sys.flowsheet.stream
-    
-    cmps_asm1 = s.inf.components
-    eff_ss_concs = dict(
-        S_I = 28.0643,
-        S_S = 0.67336,
-        X_I = 5.9191,
-        X_S = 0.12329,
-        X_BH = 8.6614,
-        X_BA = 0.6484,
-        X_P = 3.7485,
-        S_O = 1.3748,
-        S_NO = 9.1948,
-        S_NH = 0.15845,
-        S_ND = 0.55943,
-        X_ND = 0.0092428,
-        S_ALK = 4.5646*12
-        )
-    ac(s.effluent.state[:13], cmps_asm1.kwarray(eff_ss_concs)[:13], rtol=rtol)
-    assert np.isclose(s.effluent.get_TSS(), 14.3255, rtol=rtol)
-    assert np.isclose(s.effluent.F_vol*24, 20640.7791, rtol=rtol)
-
-    sludge_disposal = dict(
-        S_I = 130.867,
-        S_S = 258.5789,
-        X_I = 314239.8855,
-        X_S = 47666.1788,
-        X_P = 11427.269,
-        S_NH = 1442.7882,
-        S_ND = 0.54323,
-        X_ND = 1841.0745,
-        S_ALK = 97.8459*12
-        )
-    ac(s.digested_sludge.state[:13], cmps_asm1.kwarray(sludge_disposal)[:13], rtol=rtol)
-    assert np.isclose(s.digested_sludge.get_TSS(), 280000, rtol=rtol)
-    assert np.isclose(s.digested_sludge.F_vol*24, 9.5821, rtol=rtol)
-
-    as_ss_concs = np.array([
-        [28.0643, 3.0503, 1532.2609, 63.0433, 2245.0634, 166.6699, 964.8992, 0.0093422, 3.935, 6.8924, 0.95797, 3.8453, 5.4213*12],
-        [28.0643, 1.3412, 1532.2609, 58.8579, 2245.3852, 166.5512, 965.6805, 0.00010907, 2.2207, 7.2028, 0.68624, 3.7424, 5.5659*12],
-        [28.0643, 0.95531, 1532.2609, 46.2983, 2246.7994, 167.3077, 967.2442, 0.46635, 5.5141, 3.4247, 0.65129, 3.1405, 5.0608*12],
-        [28.0643, 0.78055, 1532.2609, 37.3881, 2245.6315, 167.8339, 968.8072, 1.4284, 8.4066, 0.69216, 0.60938, 2.6815, 4.659*12],
-        [28.0643, 0.67336, 1532.2609, 31.9144, 2242.1274, 167.8482, 970.3678, 1.3748, 9.1948, 0.15845, 0.55943, 2.3926, 4.5646*12]
-        ])
-    concs = np.vstack((u.A1._state[:13], u.A2._state[:13], u.O1._state[:13], u.O2._state[:13], u.O3._state[:13]))
-    ac(concs, as_ss_concs, rtol=rtol)
-
-    clarifier_tss = np.array([14.3255, 20.8756, 34.2948, 81.0276, 
-                              423.2035, 423.2035, 423.2035, 423.2035, 
-                              3710.5517, 7348.2757])
-    ac(u.C2._state[-10:], clarifier_tss, rtol=rtol)
-    
-=======
->>>>>>> a727fc20
     cmps_adm1 = s.biogas.components
     h2 = cmps_adm1.S_h2
     ch4 = cmps_adm1.S_ch4
@@ -198,10 +134,7 @@
         )
     ad_ss = np.array([*ad_ss.values()])
     ad_state = np.delete(u.AD1._state, 26)  # remove "H2O"
-<<<<<<< HEAD
-=======
     # ad_state[ad_state < 1e-16] = 0.
->>>>>>> a727fc20
     ac(ad_state, ad_ss, rtol=rtol)
     assert np.isclose(s.AD_eff.pH, 7.2631, rtol=rtol)
     assert np.isclose(s.biogas.imass['S_h2']*24 * h2.i_mass, 0.0035541, rtol=rtol)
