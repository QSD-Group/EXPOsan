# -*- coding: utf-8 -*-
'''
EXPOsan: Exposition of sanitation and resource recovery systems

This module is developed by:
    Joy Zhang <joycheung1994@gmail.com>

This module is under the University of Illinois/NCSA Open Source License.
Please refer to https://github.com/QSD-Group/EXPOsan/blob/main/LICENSE.txt
for license details.
'''
import sys#, os 
sys.path.insert(0, "C:/Users/joy_c/Dropbox/PhD/Research/QSD/codes_developing/QSDsan")
sys.path.insert(0, "C:/Users/joy_c/Dropbox/PhD/Research/QSD/codes_developing/biosteam")

from biosteam import System
import numpy as np
from qsdsan import sanunits as su
from qsdsan import processes as pc
from qsdsan import WasteStream, set_thermo
from qsdsan.utils import time_printer

import exposan as es
bsm1_path = os.path.join(os.path.dirname(es.__file__), 'bsm1')
del es


# =============================================================================
# Benchmark Simulation Model No. 1
# =============================================================================

############# load components and set thermo #############
cmps = pc.load_asm1_cmps()
set_thermo(cmps)

############# create WasteStream objects #################
Q = 18446.0           # influent flowrate [m3/d]
Temp = 273.15+20    # temperature [K]

PE = WasteStream('Wastewater', T=Temp)
PE.set_flow_by_concentration(Q,
                              {'S_S':69.5,
                              'X_BH':28.17,
                              'X_S':202.32,
                              'X_I':51.2,
                              'S_NH':31.56,
                              'S_I':30,
                              'S_ND':6.95,
                              'X_ND':10.59,
                              'S_ALK':7*12},
                              units=('m3/d', 'mg/L'))

SE = WasteStream('Effluent', T=Temp)
WAS = WasteStream('WAS', T=Temp)
RE = WasteStream('RWW', T=Temp)
RAS = WasteStream('RAS', T=Temp)

############# load and tailor process models #############
V_an = 1000    # anoxic zone tank volume
V_ae = 1333    # aerated zone tank volume
Q_was = 385.0    # sludge wastage flowrate
Q_ras = 18446.0    # recycle sludge flowrate

# pc.DiffusedAeration.A = 8.10765
# pc.DiffusedAeration.B = 1750.286
# pc.DiffusedAeration.C = 235.0
# aer = pc.DiffusedAeration('Fixed_Aeration', 'S_O', KLa_20=240, SOTE=0.3, V=V_ae,
#                           T_air=Temp, T_water=Temp, d_submergence=4-0.3)
aer1 = pc.DiffusedAeration('aer1', 'S_O', KLa=240, DOsat=8.0, V=V_ae)
aer2 = pc.DiffusedAeration('aer2', 'S_O', KLa=84, DOsat=8.0, V=V_ae)
asm1 = pc.ASM1(Y_A=0.24, Y_H=0.67, f_P=0.08, i_XB=0.08, i_XP=0.06,
                mu_H=4.0, K_S=10.0, K_O_H=0.2, K_NO=0.5, b_H=0.3,
                eta_g=0.8, eta_h=0.8, k_h=3.0, K_X=0.1, mu_A=0.5,
                K_NH=1.0, b_A=0.05, K_O_A=0.4, k_a=0.05, fr_SS_COD=0.75,
                path=os.path.join(bsm1_path, '_asm1.tsv'))

# asm1 = pc.ASM1(Y_A=0.24, Y_H=0.666, f_P=0.08, i_XB=0.086, i_XP=0.06,
#                 mu_H=6.0, K_S=20.0, K_O_H=0.2, K_NO=0.5, b_H=0.62,
#                 eta_g=0.8, eta_h=0.4, k_h=3.0, K_X=0.03, mu_A=0.8,
#                 K_NH=1.0, b_A=0.04, K_O_A=0.4, k_a=0.08, fr_SS_COD=1/1.48, 
#                 path=os.path.join(bsm1_path, '_asm1.tsv'))

############# create unit operations #####################
M1 = su.Mixer('M1', ins=[PE, RE, RAS])
# HD = su.HydraulicDelay('HD', ins=M1-0, t_delay=1e-3)
# A1 = su.CSTR('A1', ins=HD-0, V_max=V_an,
#               aeration=None, suspended_growth_model=asm1)
A1 = su.CSTR('A1', ins=M1-0, V_max=V_an,
              aeration=None, suspended_growth_model=asm1)

A2 = su.CSTR('A2', A1-0, V_max=V_an,
              aeration=None, suspended_growth_model=asm1)

O1 = su.CSTR('O1', A2-0, V_max=V_ae, aeration=aer1,
              DO_ID='S_O', suspended_growth_model=asm1)

O2 = su.CSTR('O2', O1-0, V_max=V_ae, aeration=aer1,
              DO_ID='S_O', suspended_growth_model=asm1)

O3 = su.CSTR('O3', O2-0, V_max=V_ae, aeration=aer2,
              DO_ID='S_O', suspended_growth_model=asm1)

S1 = su.Splitter('S1', O3-0, [RE, 'treated'], split=0.6, init_with='WasteStream')

C1 = su.FlatBottomCircularClarifier('C1', S1-1, [SE, 'sludge'],
                                    sludge_flow_rate=Q_ras+Q_was, surface_area=1500,
                                    height=4, N_layer=10, feed_layer=5,
                                    X_threshold=3000, v_max=474, v_max_practical=250,
                                    rh=5.76e-4, rp=2.86e-3, fns=2.28e-3)

S2 = su.Splitter('S2', C1-1, [RAS, WAS], split=Q_ras/(Q_ras+Q_was), init_with='WasteStream')

# HD.set_init_conc(S_I=30.0, S_S=14.61, X_I=1149.1252, X_S=89.33, X_BH=2542.171, X_BA=148.46,
#                   X_P=448.18, S_O=0.393, S_NO=8.33, S_NH=7.70, S_ND=1.94, X_ND=5.61, 
#                   S_ALK=4.70*12)
# HD.set_init_flow(92230.0)

A1.set_init_conc(S_I=30, S_S=5.0, X_I=1000, X_S=100, X_BH=500, X_BA=100, X_P=100,
                  S_O=2.0, S_NH=2.0, S_ND=1.0, X_ND=1.0, S_NO=20, S_ALK=7*12)
A2.set_init_conc(S_I=30, S_S=5.0, X_I=1000, X_S=100, X_BH=500, X_BA=100, X_P=100,
                  S_O=2.0, S_NH=2.0, S_ND=1.0, X_ND=1.0, S_NO=20, S_ALK=7*12)
O1.set_init_conc(S_I=30, S_S=5.0, X_I=1000, X_S=100, X_BH=500, X_BA=100, X_P=100,
                  S_O=2.0, S_NH=2.0, S_ND=1.0, X_ND=1.0, S_NO=20, S_ALK=7*12)
O2.set_init_conc(S_I=30, S_S=5.0, X_I=1000, X_S=100, X_BH=500, X_BA=100, X_P=100,
                  S_O=2.0, S_NH=2.0, S_ND=1.0, X_ND=1.0, S_NO=20, S_ALK=7*12)
# O3.set_init_conc(S_I=30, S_S=5.0, X_I=1000, X_S=100, X_BH=500, X_BA=100, X_P=100,
#                   S_O=2.0, S_NH=2.0, S_ND=1.0, X_ND=1.0, S_NO=20, S_ALK=7*12)

# A1.set_init_conc(S_I=30.0, S_S=2.8082, X_I=1149.1252, X_S=82.1349, X_BH=2551.7658, X_BA=148.3894, 
#                   X_P=448.8519, S_O=0.0042984, S_NH=7.9179, S_ND=1.21661, X_ND=5.2849, S_NO=5.3699, 
#                   S_ALK=4.9277*12)
# A2.set_init_conc(S_I=30.0, S_S=1.4588, X_I=1149.1252, X_S=76.3862, X_BH=2553.3851, X_BA=148.3091, 
#                   X_P=449.5227, S_O=6.3132e-05, S_NH=8.3444, S_ND=0.88206, X_ND=5.0291, S_NO=3.662, 
#                   S_ALK=5.0802*12)
# O1.set_init_conc(S_I=30.0, S_S=1.1495, X_I=1149.1252, X_S=64.8549, X_BH=2557.1314, X_BA=148.9413, 
#                   X_P=450.4183, S_O=1.7184, S_NH=5.5479, S_ND=0.82889, X_ND=4.3924, S_NO=6.5409, 
#                   S_ALK=4.6748*12)
# O2.set_init_conc(S_I=30, S_S=0.99532, X_I=1149.1252, X_S=55.694, X_BH=2559.1826, X_BA=149.5271, 
#                   X_P=451.3147, S_O=2.4289, S_NO=9.299, S_NH=2.9674, S_ND=0.76679, X_ND=3.879, 
#                   S_ALK=4.2935*12)
O3.set_init_conc(S_I=30.0, S_S=0.88949, X_I=1149.1252, X_S=49.3056, X_BH=2559.3436, X_BA=149.7971, 
                  X_P=452.2111, S_O=0.49094, S_NH=1.7333, S_ND=0.68828, X_ND=3.5272, S_NO=10.4152, 
                  S_ALK=4.1256*12)

C1.set_init_solubles(S_I=30, S_S=0.88949, S_O=0.49094, S_NO=10.4152, S_NH=1.7333, 
                      S_ND=0.68828, S_ALK=4.1256*12)
# C1.set_init_sludge_solids(X_I=1149.1252, X_S=89.33, X_BH=2542.17, X_BA=148.46, X_P=448.18, X_ND=5.61)
# C1.set_init_TSS([10, 20, 40, 70, 200, 300, 350, 350, 2000, 4000])
C1.set_init_sludge_solids(X_I=1507.892825, X_S=89.3944512, X_BH=5913.554621, X_BA=372.6863109, X_P=641.7843247, X_ND=2.326138037)
C1.set_init_TSS([12.4969, 18.1132, 29.5402, 68.9781, 356.0747, 
                  356.0747, 356.0747, 356.0747, 356.0747, 6393.9844])
      
############# system simulation ############################

# bio = System('Biological_treatment', path=(A1, A2, O1, O2, O3, S1), recycle=(RE,))
# bsm1 = System('BSM1', path=(bio, C1, S2), recycle=(RAS,))
# bio.set_tolerance(rmol=1e-6)
# bsm1 = System('BSM1', path=(M1, HD, A1, A2, O1, O2, O3, S1, C1, S2), recycle=(RE, RAS))
bsm1 = System('BSM1', path=(M1, A1, A2, O1, O2, O3, S1, C1, S2), recycle=(RE, RAS))
bsm1.set_tolerance(rmol=1e-6)

__all__ = (
    'bsm1', 'bsm1_path',
    'Q', 'PE', 'SE', 'WAS', 'RE', 'RAS', 
    *(i.ID for i in bsm1.units),
    )


#%%
@time_printer
def run(t, t_step, method=None, **kwargs):
    if method:
        bsm1.simulate(t_span=(0,t), 
                      t_eval=np.arange(0, t+t_step, t_step),
                      method=method, 
                      export_state_to=f'sol_{t}d_{method}.tsv',
                      **kwargs)
    else:
        bsm1.simulate(solver='odeint', 
                      t=np.arange(0, t+t_step, t_step),
                      export_state_to=f'sol_{t}d_odeint.tsv',
                      **kwargs)


if __name__ == '__main__':
<<<<<<< HEAD
    T = 60
    t_step = 1
=======
    bsm1.reset_cache()
    t = 50
    t_step = 0.5
>>>>>>> 647c1d70
    method = 'RK45'
    # method = 'RK23'
    # method = 'DOP853'
    # method = 'Radau'
    # method = 'BDF'
    # method = 'LSODA'
    # method = None
    msg = f'Method {method}'
    print(f'\n{msg}\n{"-"*len(msg)}') # long live OCD!
    print(f'Time span 0-{t}d \n')
    run(t, t_step, method=method)
    
    # If want to see a quick plot of the state variable of a certain unit
    fig, ax = A1.plot_state_over_time(system=bsm1, state_var=('S_S', 'X_I'))<|MERGE_RESOLUTION|>--- conflicted
+++ resolved
@@ -9,7 +9,7 @@
 Please refer to https://github.com/QSD-Group/EXPOsan/blob/main/LICENSE.txt
 for license details.
 '''
-import sys#, os 
+import sys, os 
 sys.path.insert(0, "C:/Users/joy_c/Dropbox/PhD/Research/QSD/codes_developing/QSDsan")
 sys.path.insert(0, "C:/Users/joy_c/Dropbox/PhD/Research/QSD/codes_developing/biosteam")
 
@@ -183,14 +183,9 @@
 
 
 if __name__ == '__main__':
-<<<<<<< HEAD
-    T = 60
-    t_step = 1
-=======
     bsm1.reset_cache()
     t = 50
     t_step = 0.5
->>>>>>> 647c1d70
     method = 'RK45'
     # method = 'RK23'
     # method = 'DOP853'
@@ -204,4 +199,4 @@
     run(t, t_step, method=method)
     
     # If want to see a quick plot of the state variable of a certain unit
-    fig, ax = A1.plot_state_over_time(system=bsm1, state_var=('S_S', 'X_I'))+    # fig, ax = A1.plot_state_over_time(system=bsm1, state_var=('S_S', 'X_I'))