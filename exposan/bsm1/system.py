# -*- coding: utf-8 -*-
'''
EXPOsan: Exposition of sanitation and resource recovery systems

This module is developed by:
    Joy Zhang <joycheung1994@gmail.com>
    Yalin Li <zoe.yalin.li@gmail.com>

This module is under the University of Illinois/NCSA Open Source License.
Please refer to https://github.com/QSD-Group/EXPOsan/blob/main/LICENSE.txt
for license details.
'''

import numpy as np
from qsdsan import sanunits as su
from qsdsan import processes as pc
from qsdsan import set_thermo, WasteStream, System
from qsdsan.utils import time_printer, load_data
try: from qsdsan.utils import get_SRT
except: pass

import os
bsm1_path = os.path.dirname(__file__)


def batch_init(path, sheet):
    df = load_data(path, sheet)
    dct = df.to_dict('index')
    for k in [A1, A2, O1, O2, O3]:
        k.set_init_conc(**dct[k._ID])
    c1s = {k:v for k,v in dct['C1_s'].items() if v>0}
    c1x = {k:v for k,v in dct['C1_x'].items() if v>0}
    tss = [v for v in dct['C1_tss'].values() if v>0]
    C1.set_init_solubles(**c1s)
    C1.set_init_sludge_solids(**c1x)
    C1.set_init_TSS(tss)


#%%
# =============================================================================
# Benchmark Simulation Model No. 1
# =============================================================================

############# load components and set thermo #############
cmps = pc.load_asm1_cmps()
set_thermo(cmps)

############# create WasteStream objects #################
Q = 18446           # influent flowrate [m3/d]
Temp = 273.15+20    # temperature [K]

PE = WasteStream('Wastewater', T=Temp)
inf_kwargs = {
    'concentrations': {
        'S_S':69.5,
        'X_BH':28.17,
        'X_S':202.32,
        'X_I':51.2,
        'S_NH':31.56,
        'S_I':30,
        'S_ND':6.95,
        'X_ND':10.59,
        'S_ALK':7*12,
        },
    'units': ('m3/d', 'mg/L'),
    }
PE.set_flow_by_concentration(Q, **inf_kwargs)

SE = WasteStream('Effluent', T=Temp)
WAS = WasteStream('WAS', T=Temp)
RE = WasteStream('RWW', T=Temp)
RAS = WasteStream('RAS', T=Temp)

############# load and tailor process models #############
V_an = 1000    # anoxic zone tank volume
V_ae = 1333    # aerated zone tank volume
Q_was = 385    # sludge wastage flowrate
Q_ras = 18446    # recycle sludge flowrate

# pc.DiffusedAeration.A = 8.10765
# pc.DiffusedAeration.B = 1750.286
# pc.DiffusedAeration.C = 235.0
# aer = pc.DiffusedAeration('Fixed_Aeration', 'S_O', KLa_20=240, SOTE=0.3, V=V_ae,
#                           T_air=Temp, T_water=Temp, d_submergence=4-0.3)


aer1 = pc.DiffusedAeration('aer1', 'S_O', KLa=240, DOsat=8.0, V=V_ae)
aer2 = pc.DiffusedAeration('aer2', 'S_O', KLa=84, DOsat=8.0, V=V_ae)
asm1 = pc.ASM1(Y_A=0.24, Y_H=0.67, f_P=0.08, i_XB=0.08, i_XP=0.06,
                mu_H=4.0, K_S=10.0, K_O_H=0.2, K_NO=0.5, b_H=0.3,
                eta_g=0.8, eta_h=0.8, k_h=3.0, K_X=0.1, mu_A=0.5,
                K_NH=1.0, b_A=0.05, K_O_A=0.4, k_a=0.05, fr_SS_COD=0.75,
                path=os.path.join(bsm1_path, 'data/_asm1.tsv'))

############# create unit operations #####################
A1 = su.CSTR('A1', ins=[PE, RE, RAS], V_max=V_an,
              aeration=None, suspended_growth_model=asm1)

A2 = su.CSTR('A2', A1-0, V_max=V_an,
              aeration=None, suspended_growth_model=asm1)

O1 = su.CSTR('O1', A2-0, V_max=V_ae, aeration=aer1,
              DO_ID='S_O', suspended_growth_model=asm1)

O2 = su.CSTR('O2', O1-0, V_max=V_ae, aeration=aer1,
              DO_ID='S_O', suspended_growth_model=asm1)

O3 = su.CSTR('O3', O2-0, [RE, 'treated'], split=[0.6, 0.4],
             V_max=V_ae, aeration=aer2,
              DO_ID='S_O', suspended_growth_model=asm1)


C1 = su.FlatBottomCircularClarifier('C1', O3-1, ['', RAS, WAS],
                                    underflow=Q_ras, wastage=Q_was, surface_area=1500,
                                    height=4, N_layer=10, feed_layer=5,
                                    X_threshold=3000, v_max=474, v_max_practical=250,
                                    rh=5.76e-4, rp=2.86e-3, fns=2.28e-3)

S1 = su.Sampler('S1', C1-0, SE)


batch_init(os.path.join(bsm1_path, 'data/initial_conditions.xlsx'), 'default')


############# system simulation ############################
bsm1 = System('BSM1', path=(A1, A2, O1, O2, O3, C1, S1), recycle=(RE, RAS))

bsm1.set_tolerance(rmol=1e-6)
bio_IDs = ('X_BH', 'X_BA')

__all__ = (
    'cmps', 'bsm1', 'asm1', 'aer1', 'aer2',
    'Q', 'PE', 'SE', 'WAS', 'RE', 'RAS',
    *(i.ID for i in bsm1.units),
    )


#%%
@time_printer
def run(t, t_step, method=None, **kwargs):
    if method:
<<<<<<< HEAD
        bsm1.simulate(state_reset_hook='reset_cache',
=======
        bsm1.simulate(
            # state_reset_hook='reset_cache',
>>>>>>> 5d49db55
                      t_span=(0,t),
                      t_eval=np.arange(0, t+t_step, t_step),
                      method=method,
                      export_state_to=f'results/sol_{t}d_{method}.xlsx',
                      **kwargs)
    else:
        bsm1.simulate(state_reset_hook='reset_cache',
                      solver='odeint',
                      t=np.arange(0, t+t_step/30, t_step/30),
                      # export_state_to=f'results/sol_{t}d_odeint.xlsx',
                      print_msg=True,
                      **kwargs)
    srt = get_SRT(bsm1, bio_IDs)
    print(f'Estimated SRT assuming at steady-state is {round(srt, 2)} days')

if __name__ == '__main__':
    t = 50
    t_step = 1
    # method = 'RK45'
    # method = 'RK23'
    # method = 'DOP853'
    # method = 'Radau'
    method = 'BDF'
    # method = 'LSODA'
    # method = None
    msg = f'Method {method}'
    print(f'\n{msg}\n{"-"*len(msg)}') # long live OCD!
    print(f'Time span 0-{t}d \n')
    run(t, t_step, method=method)

    # If want to see a quick plot of the state variable of a certain unit
    # fig, ax = C1.plot_state_over_time(system=bsm1, state_var=('S_S', 'S_NH'))<|MERGE_RESOLUTION|>--- conflicted
+++ resolved
@@ -139,12 +139,7 @@
 @time_printer
 def run(t, t_step, method=None, **kwargs):
     if method:
-<<<<<<< HEAD
         bsm1.simulate(state_reset_hook='reset_cache',
-=======
-        bsm1.simulate(
-            # state_reset_hook='reset_cache',
->>>>>>> 5d49db55
                       t_span=(0,t),
                       t_eval=np.arange(0, t+t_step, t_step),
                       method=method,
