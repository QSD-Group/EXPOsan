--- conflicted
+++ resolved
@@ -46,17 +46,11 @@
 # Construction here, StreamImpactItem after TEA
 folder = os.path.dirname(__file__)
 qs.ImpactIndicator.load_from_file(os.path.join(folder, 'data/impact_indicators.csv'))
-<<<<<<< HEAD
-# qs.ImpactIndicator.load_from_file('/Users/jiananfeng/Desktop/PhD CEE/coding/Cloned packages/EXPOsan/exposan/htl/data/impact_indicators.csv')
-qs.ImpactItem.load_from_file(os.path.join(folder, 'data/impact_items.xlsx'))
-# qs.ImpactItem.load_from_file('/Users/jiananfeng/Desktop/PhD CEE/coding/Cloned packages/EXPOsan/exposan/htl/data/impact_items.xlsx')
-=======
 qs.ImpactItem.load_from_file(os.path.join(folder, 'data/impact_items.xlsx'))
 
 # results_diesel = []
 # results_sludge = []
 # for a in (5,10,20,40,80):
->>>>>>> 3d4d7675
 
 raw_wastewater = qs.Stream('raw_wastewater', H2O=50, units='MGD', T=25+273.15)
 # Jones baseline: 1276.6 MGD, 1.066e-4 $/kg ww
@@ -285,23 +279,6 @@
 
 HXN = su.HTLHXN('HXN')
 
-<<<<<<< HEAD
-dct = globals()
-# for unit in (WWTP, SluC, P1, H1, HTL, HTL_hx, HTL_drum, H2SO4_Tank, AcidEx,
-#              M1, StruPre, CHG, CHG_pump, CHG_heating, CHG_cooling, V1, F1, MemDis, SP1,
-#              P2, HT, HT_compressor, HT_hx, V2, H2, F2, V3, SP2, H3, D1, D2, D3, P3,
-#              HC, HC_compressor, HC_hx, H4, V4, F3, D4, GasolineMixer, DieselMixer,
-#              H5, H6, PC1, PC2, PC3, PC4, GasolineTank, DieselTank, FuelMixer,
-#              GasMixer, CHP, WWmixer, RSP1, HXN):
-for unit_alias in (
-        'WWTP', 'SluC', 'P1', 'H1', 'HTL', 'HTL_hx', 'HTL_drum', 'H2SO4_Tank', 'AcidEx',
-        'M1', 'StruPre', 'CHG', 'CHG_pump', 'CHG_heating', 'CHG_cooling', 'V1', 'F1', 'MemDis', 'SP1',
-        'P2', 'HT', 'HT_compressor', 'HT_hx', 'V2', 'H2', 'F2', 'V3', 'SP2', 'H3', 'D1', 'D2', 'D3', 'P3',
-        'HC', 'HC_compressor', 'HC_hx', 'H4', 'V4', 'F3', 'D4', 'GasolineMixer', 'DieselMixer',
-        'H5', 'H6', 'PC1', 'PC2', 'PC3', 'PC4', 'GasolineTank', 'DieselTank', 'FuelMixer',
-        'GasMixer', 'CHP', 'WWmixer', 'RSP1', 'HXN'
-        ):
-=======
 CHP = su.HTLCHP('A520', ins=(GasMixer-0, 'natural_gas', 'air'),
               outs=('emission','solid_ash'), init_with='WasteStream', supplement_power_utility=False)
 
@@ -315,7 +292,6 @@
         'HC', 'HC_compressor', 'HC_hx_H2', 'HC_hx_oil', 'H4', 'V4', 'F3', 'D4', 'GasolineMixer', 'DieselMixer',
         'H5', 'H6', 'PC1', 'PC2', 'PC3', 'PC4', 'GasolineTank', 'DieselTank', 'FuelMixer',
         'GasMixer', 'WWmixer', 'RSP1', 'HXN', 'CHP'):
->>>>>>> 3d4d7675
     dct[unit_alias].register_alias(unit_alias)
 # so that qs.main_flowsheet.H1 works as well
 
