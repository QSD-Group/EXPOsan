#!/usr/bin/env python3
# -*- coding: utf-8 -*-

'''
This module is developed by:
    Siqi Tang <siqit@outlook.com>
    Yuyao Huang <yuyaoh2@illinois.edu>
    Aaron Marszewski <aaronpm3@illinois.edu>

This python file is used to perform uncertainty and sensitivity analysis for Enviroloo Clear Reinvented Toilet system.
'''

# %% 
import qsdsan as qs
from qsdsan import (
    Flowsheet, main_flowsheet,
    WasteStream,
    sanunits as su,
    ImpactItem, 
    LCA, TEA, System,
    )
from qsdsan.sanunits import Trucking
from chaospy import distributions as shape
from qsdsan.utils import clear_lca_registries
# from qsdsan.sanunits._excretion import ExcretionmASM2d

# from qsdsan.utils import load_components, set_thermo


import qsdsan as qs
import os

from qsdsan import (
    Flowsheet, main_flowsheet,
    WasteStream,
    sanunits as su,
    ImpactItem, 
    LCA, TEA, System,
    )

from qsdsan.utils import (
    ospath, 
    time_printer, 
    load_data, 
    get_SRT,
    )

from qsdsan import Chemical, Component, Components, set_thermo as qs_set_thermo
from exposan.utils import add_V_from_rho
from exposan.bwaise import create_components as create_bw_components
import numpy as np
from qsdsan import processes as pc, sanunits as su, Model as mod
from chaospy import distributions as shape


from exposan.utils import add_fugitive_items
from exposan.enviroloo import _units as elu
from exposan.enviroloo import (
    data_path,
    _load_components,
    _load_lca_data,
    discount_rate,
    get_decay_k,
    get_toilet_users,
    max_CH4_emission,
    operator_daily_wage,
    ppl,
    #get_tanker_truck_fee
    update_resource_recovery_settings,
    )
from exposan.enviroloo._EL_pumps import (
    LiftPump, AgitationPump, DosingPump, ReturnPump, SelfPrimingPump, 
    AirDissolvedPump, MicroBubblePump, ClearWaterPump,)


folder = ospath.dirname(__file__)

__all__ = ('create_systemEL', 'create_system',)
#%%

'''
Name notes:

To make programming more convenient, we use the following names for the units in the system:

Toilet: Toilet
Collection tank: CT
Primary clarifier: PC
Anoxic tank: AnoT
Aerobic tank: AerT
Membrane tank: MemT
Clear water tank: CWT
Pressure tank: PT
Primary clarifier return pump: P_PC_return
Glucose agitation pump: P_AnoT_agitation
Glucose dosing pump: P_AnoT_dosing
Anoxic mixing pump: P_AnoT_mixing.
PAC agitation pump: P_AerT_agitation
PAC dosing pump: P_AerT_dosing
Self-priming pump: P_MT_selfpriming
Lift pump: P_CT_lift
Aerobic blower: B_AerT
Membrane blower: B_MemT
Clear water pump: P_CWT
Ozone generator: O3_gen
Micro bubble pump (Ozone dosing pump): P_O3_dosing
Air dissolving pump: P_AirDissolved

'''
Temp = 273.15+20 # temperature [K]
Q_w = 15 # m3/hr  # 250 l/min flow for lift pump
Q_ras = 280 # m3/day # 200 l/min for nitrate pump
Q_was = 0.15*24
# Q_was = 280 # m3/day # 200 l/min for sludge return pump

toilet_waste={
    'S_NH4':  13.7,
    # 'S_NO3': 0.2,     # Nitrate
    'S_NO3': 1.6,
    # 'S_PO4': 2.3,
    'S_PO4': 3.5,
    'S_O2': 3.0,      # Dissolved oxygen
    'S_F': 19.1,      # Fermentable COD
    'S_I': 12.8,      # Inert soluble COD
    'X_S': 29.3,        # Slowly biodegradable particulates = TSS
    'S_IC': 0.148,
    'S_K': 0.0694,
    'S_Mg': 0.00833,
    'S_Ca': 0.0117,
    'S_Na': 0.775,
    'S_Cl': 0.687,
    # 'H2O':   55.4
    }

#%%

'''
Excretion mASM2d Values
[0] urine
flow (g/hr): S_NH4  0.241
                S_PO4  0.0243
                S_F    0.302
                S_IC   0.148
                S_K    0.0694
                S_Mg   0.00833
                S_Ca   0.0117
                S_Na   0.775
                S_Cl   0.687
                H2O    55.4
    WasteStream-specific properties:
     pH         : 7.0
     COD        : 5198.4 mg/L
     BOD        : 3727.2 mg/L
     TC         : 4203.8 mg/L
     TOC        : 1655.3 mg/L
     TN         : 4317.1 mg/L
     TP         : 446.9 mg/L
     TK         : 1192.3 mg/L
[1] feces
phase: 'l', T: 298.15 K, P: 101325 Pa
flow (g/hr): S_NH4  0.00685
                S_PO4  0.0121
                S_A    0.472
                S_IC   0.0237
                S_K    0.0244
                S_Mg   0.0104
                X_S    0.817
                S_Ca   0.0792
                S_Na   0.124
                S_Cl   0.11
                H2O    8.85
    WasteStream-specific properties:
     pH         : 7.0
     COD        : 123414.2 mg/L
     BOD        : 77768.8 mg/L
     TC         : 44139.3 mg/L
     TOC        : 41869.9 mg/L
     TN         : 3278.4 mg/L
     TP         : 1591.1 mg/L
     TK         : 2332.9 mg/L
     TSS        : 58681.8 mg/L

'''
# default_masm2d_kwargs = dict(pH_ctrl=7.0, 
#                 f_SI=0.0, Y_H=0.625, Y_PAO=0.625, Y_PO4=0.4, Y_PHA=0.2, Y_A=0.24, 
#                 f_XI_H=0.1, f_XI_PAO=0.1, f_XI_AUT=0.1,
#                 k_h=3.0, mu_H=6.0, mu_PAO=1.0, mu_AUT=1.0, 
#                 q_fe=3.0, q_PHA=3.0, q_PP=1.5, 
#                 b_H=0.4, b_PAO=0.2, b_PP=0.2, b_PHA=0.2, b_AUT=0.15, 
#                 eta_NO3=0.6, eta_fe=0.4, eta_NO3_H=0.8, eta_NO3_PAO=0.6, 
#                 eta_NO3_Hl=0.5, eta_NO3_PAOl=0.33, eta_NO3_PPl=0.33, eta_NO3_PHAl=0.33, eta_NO3_AUTl=0.33,
#                 K_O2=0.2, K_O2_H=0.2, K_O2_PAO=0.2, K_O2_AUT=0.5, 
#                 K_NO3=0.5, K_NO3_H=0.5, K_NO3_PAO=0.5, K_NO3_AUT=0.5, 
#                 K_X=0.1, K_F=4.0, K_fe=4.0, K_A_H=4.0, K_A_PAO=4.0, 
#                 K_NH4_H=0.05, K_NH4_PAO=0.05, K_NH4_AUT=1.0, 
#                 K_P_H=0.01, K_P_PAO=0.01, K_P_AUT=0.01, K_P_S=0.2, 
#                 K_PP=0.01, K_MAX=0.34, K_IPP=0.02, K_PHA=0.01,
#                 # k_mmp=(5.0, 300, 0.05, 150, 50, 1.0, 1.0),
#                 # pKsp=(6.45, 13.16, 5.8, 23, 7, 21, 26),
#                 # k_mmp=(0.024, 120, 0.024, 72, 0.024, 0.024, 0.024),  # Flores-Alsina 2016
#                 # pKsp=(8.3, 13.6, 18.175, 28.92, 7.46, 18.2, 37.76),  # Flores-Alsina 2016
#                 k_mmp=(8.4, 240, 1.0, 72, 1.0, 1.0e-5, 1.0e-5),              # MATLAB
#                 pKsp=(8.45, 13.5, 5.7, 29.1, 7.4, 18.2, 26.4),               # MINTEQ (except newberyite), 20 C    
#                 K_dis=(1.0, 1.0, 1.0, 1.0, 1.0, 1.0, 1.0),
#                 K_AlOH=0.001, K_FeOH=0.001, 
#                 pKa=(14, 9.25, 6.37, 10.32, 2.12, 7.21, 12.32, 4.76),
#                 )
# toilet_waste={'S_NH4':  0.241,
#                 'S_PO4': 0.0243,
#                 'S_F':   0.302,
#                 'S_IC':   0.148,
#                 'S_K':   0.0694,
#                 'S_Mg':   0.00833,
#                 'S_Ca':   0.0117,
#                 'S_Na':   0.775,
#                 'S_Cl':   0.687,
#                 'H2O':   55.4
    
#     }
# feces_waste= {'S_NH4':  0.00685,
#                 'S_PO4':  0.0121,
#                 'S_A':    0.472,
#                 'S_IC':   0.0237,
#                 'S_K':   0.0244,
#                 'S_Mg':   0.0104,
#                 'X_S':   0.817,
#                 'S_Ca':   0.0792,
#                 'S_Na':   0.124,
#                 'S_Cl':   0.11,
#                 'H2O':    8.85
#                 }
#%% Create Universal Units and Functions
def batch_init(sys, path, sheet):
    df = load_data(path, sheet)
    dct = df.to_dict('index')
    u = sys.flowsheet.unit # unit registry
    for k in sys.units:
        print(f'k={k}')
        if k.ID.startswith(('O', 'A', 'B')):
            k.set_init_conc(**dct[k.ID])

# %% Create EnviroLoo Clear system

def create_components(set_thermo = True
                      #adjust_MW_to_measured_as=False
                      ):
    # bw_cmps = create_bw_components(set_thermo=False)
    masm2d_cmps = pc.create_masm2d_cmps(set_thermo=False)
    # Tissue = Component('Tissue', MW=1, phase='s', particle_size='Particulate',
    #                     degradability='Undegradable', organic=False,
    #                     description='Tissue for toilet paper')
    # # 375 kg/m3 is the average of 250-500 for tissue from
    # # https://paperonweb.com/density.htm (accessed 2020-11-12)
    # add_V_from_rho(Tissue, 375)

    # WoodAsh = Component('WoodAsh', MW=1, phase='s', i_Mg=0.0224, i_Ca=0.3034,
    #                     particle_size='Particulate', degradability='Undegradable',
    #                     organic=False, description='Wood ash for desiccant')
    # add_V_from_rho(WoodAsh, 760)

    # for i in (Tissue, WoodAsh):
    #     i.copy_models_from(Chemical('Glucose'), ('Cn', 'mu'))
    
    # H2O = Component('H2O', phase='l', particle_size='Soluble',
    #                 degradability='Undegradable', organic=False)

    # PAC = Component('PAC', search_ID='10124-27-3', phase='s', particle_size='Particulate', degradability='Slowly', organic=False)
    # add_V_from_rho(PAC, rho=2800)
                    
    # # Glucose = Component('Glucose', search_ID='50-99-7', phase='s', particle_size='Particulate', degradability='Readily', organic=False)
    # # add_V_from_rho(Glucose, rho=1560)


<<<<<<< HEAD
    cmps = Components((*masm2d_cmps, Tissue, WoodAsh, H2O,
                       ))
    cmps.compile(ignore_inaccurate_molar_weight=True)    
=======
    cmps = Components([*masm2d_cmps, 
                       # Tissue, WoodAsh, H2O,
                       ])
    # cmps.compile()
    cmps.compile(ignore_inaccurate_molar_weight=True)
    if set_thermo: qs.set_thermo(cmps)
>>>>>>> 698b97ae
    return cmps
# %%
def batch_create_streams(prefix, phases=('liq', 'sol')):
    item = ImpactItem.get_item('CH4_item').copy(f'{prefix}_CH4_item', set_as_source=True)
    WasteStream('CH4', phase='g', stream_impact_item=item)

    item = ImpactItem.get_item('N2O_item').copy(f'{prefix}_N2O_item', set_as_source=True)
    WasteStream('N2O', phase='g', stream_impact_item=item)

    price_dct = update_resource_recovery_settings()[0]
    for nutrient in ('N', 'P', 'K'):
        for phase in phases:
            original = ImpactItem.get_item(f'{nutrient}_item')
            new = original.copy(f'{phase}_{nutrient}_item', set_as_source=True)
            WasteStream(f'{phase}_{nutrient}', phase='l',
                        price=price_dct[nutrient], stream_impact_item=new)

    def create_stream_with_impact_item(stream_ID='', item_ID='', dct_key=''):
        item_ID = item_ID or stream_ID+'_item'
        dct_key = dct_key or stream_ID
        item = ImpactItem.get_item(item_ID).copy(f'{prefix}_{item_ID}', set_as_source=True)
        WasteStream(f'{stream_ID}', phase='s',
                    price=price_dct.get(dct_key) or 0., stream_impact_item=item)

    # create_stream_with_impact_item(stream_ID='ammonium')
    # create_stream_with_impact_item(stream_ID='struvite')
    # create_stream_with_impact_item(stream_ID='NaOH')
    # create_stream_with_impact_item(stream_ID='NaClO')
    # create_stream_with_impact_item(stream_ID='O3')
    # create_stream_with_impact_item(stream_ID='PAC')
    # create_stream_with_impact_item(stream_ID='Glucose')
    # create_stream_with_impact_item(stream_ID='air')
    WasteStream('Glucose_Dose', S_F= 0.9, units='kg/hr', T=Temp) # 0.0805
    WasteStream('PAC_Dose', X_AlOH= 0.12, units='kg/hr', T=Temp) # 0.1207

#%%
    
def create_systemEL(flowsheet=None, inf_kwargs={}, masm_kwargs={}, init_conds={},
                  aeration_processes=()):
    # Components and stream
    flowsheet = flowsheet or main_flowsheet
    streamEL = flowsheet.stream
    batch_create_streams('EL')
    
    cmps = create_components()
    toilet_ins = qs.WasteStream('toilet_waste', T=Temp)
    toilet_ins.set_flow_by_concentration(Q_w*0.9, 
                                         concentrations=toilet_waste, 
                                         units=('m3/hr', 'mg/L'))
    
    # Glucose = qs.WasteStream('Glucose_Dose', S_F= 0.9, units='kg/hr', T=Temp) # 0.0805
    # PAC = qs.WasteStream('PAC_Dose', X_AlOH= 0.12, units='kg/hr', T=Temp) # 0.1207
    
    masm2d = pc.mASM2d(**masm_kwargs)
    
    kwargs_O = dict(V_max=6.35, aeration=2, DO_ID='S_O2', suspended_growth_model=masm2d)
    kwargs_1 = dict(V_max=6.35, aeration=None, DO_ID=None, suspended_growth_model=masm2d)
    # kwargs_2 = dict(V_max=2.89, aeration=2, DO_ID='S_O2', suspended_growth_model=masm2d)
    

    # CT = su.Mixer('CT', 
    #               # ins=(toilet_ins, 'sludge_PC', 'flushing_water_CT', 'spill_PC'), 
    #               ins=(toilet_ins, 'sludge_PC',), 
    #               outs=('effluent_CT'),
    #               )
    CT = elu.EL_CT(
        'CT', ins=(toilet_ins, 'sludge_PC','flushing_water_CT'), outs=('effluent_CT'),
        isdynamic=True, V_max=10, aeration=None, suspended_growth_model=None
        )
    
    # PC = su.PrimaryClarifier('PC', ins=[CT-0, 'sludge_AeroT'],
    #                          outs=('effluent_PC_total', sludge_PC), isdynamic=True,
    #                          init_with='WasteStream', thermo=thermo_masm2d,
    #                          sludge_flow_rate=280, 
    #                          solids_removal_efficiency=0.6)
    
    PC = elu.EL_PC('PC', ins=(CT-0, 'RAS_PC'), outs=('effluent_PC_total', 1-CT),
                   ppl=ppl, baseline_ppl=100,
                   solids_removal_efficiency=0.85,
                   isdynamic=True,
                   # thermo=thermo_masm2d,
                   sludge_flow_rate=Q_w*0.1*24)  # 0.00116 m3/hr
    

    # S3 = su.Splitter('S3', ins = PC-0, outs = ['effluent_PC', 3-CT], split= 0.8)
    


    
    # A1 = su.CSTR('A1', ins=(S3-0), 
    #                         outs = ('effluent_AnoxT'), isdynamic=True, **kwargs_1
    #                         # W_tank= 2.09,
    #                         # # ppl = ppl, baseline_ppl = 100,
    #                         # aeration=None, DO_ID='S_O2', suspended_growth_model=asm2d, 
    #                         # V_max= 7.33, 
    #                         )
    
    A1 = elu.EL_Anoxic('A1', ins=(PC-0, 'RAS_A1', streamEL['Glucose_Dose']), outs=('effluent_AnoxT',),
                       isdynamic=True, **kwargs_1
                       # W_tank= 2.09,
                        # # ppl = ppl, baseline_ppl = 100,
                        # aeration=None, DO_ID='S_O2', suspended_growth_model=asm2d, 
                        # V_max= 7.33, 
                        )

    
    # O1 = su.CSTR('O1', ins=(A1-0), 
    #                        outs = ('effluent_AeroT', 1-PC),isdynamic=True, **kwargs_O
    #                        # aeration = 2, suspended_growth_model=asm2d,
    #                        #  # ppl = ppl, baseline_ppl = 100,
    #                        #  W_tank= 2.09,
    #                        #  V_max=7.33,**kwargs_0, 
    #                         )
    
    O1 = elu.EL_Aerobic('O1', ins=(A1-0, streamEL['PAC_Dose']), outs=('effluent_AeroT',),
                        isdynamic=True, **kwargs_O
                        # aeration = 2, suspended_growth_model=asm2d,
                        #  # ppl = ppl, baseline_ppl = 100,
                        #  W_tank= 2.09,
                        #  V_max=7.33,**kwargs_0, 
                         )


    B1 = elu.EL_CMMBR('B1', ins=O1-0, outs=('effluent_MembT', 'sludge_MembT'),
                      isdynamic=True, V_max=2.9, 
                      DO_ID='S_O2', aeration=2, suspended_growth_model=masm2d,
                      # pumped_flow=5, # after calculation # initial = 0.0001 # m3/hr
                      pumped_flow=(Q_ras*2+Q_was),
                      # pumped_flow=Q_ras+Q_was,
                      # solids_capture_rate=0.999, 
                      )
    # breakpoint()
    S2 = su.Splitter('S2', ins=B1-1, outs=['RAS', 'WAS'], split=Q_ras*2/(Q_ras*2+Q_was))
    
    # # S2.run()
    
    S1 = su.Splitter('S1', ins=S2-0, outs=[1-PC, 1-A1], split=0.5)
    # S1 = su.Splitter('S1', ins=B1-1, outs=[1-PC, 1-A1], split=Q_was/(Q_ras+Q_was))
    
    CWT = elu.EL_CWT(
        'CWT', ins=(B1-0), outs=('effluent_CWT'),
        isdynamic=True, V_max=12, aeration=None, suspended_growth_model=None
        )
    
    # # S1.run()
    
    # CWT = elu.EL_CWT('CWT', ins=(B1-0), 
    #                 outs= ('effluent_CWT'),
    #                 isdynamic=False,
    #                 # thermo=thermo_masm2d
    #                 )
    
    S4 = su.Splitter('S4', ins = CWT-0, outs = [2-CT, 'Reflushing'], split= 0.5)
    
    

    sysEL = qs.System('EL', path=(CT, PC, A1, O1, B1, S2, S1, CWT, S4))
    sysEL.set_dynamic_tracker(A1, O1, B1, B1-0, B1-1)
    # sysEL.simulate()
    sysEL.simulate(
        # state_reset_hook='reset_cache',
        t_span=(0,2),
        method='RK23',
        print_t=True,
        )
    
    teaEL = TEA(system=sysEL, discount_rate=discount_rate,
       start_year=2020, lifetime=20, uptime_ratio=1,
       # CEPCI = 567.5,
       # CAPEX = 2.00,  
       #lang_factor=None,
       lang_factor=None,
       annual_maintenance=0,
       # annual_labor=(operator_daily_wage*3*365),
       annual_labor=0
       )
    get_powerEL = lambda: sum([u.power_utility.rate for u in sysEL.units]) * (24 * 365 * teaEL.lifetime)
    LCA(system=sysEL, lifetime=20, lifetime_unit='yr', uptime_ratio=1.0, e_item=get_powerEL)
    
    # sys = qs.System('EL', path=(CT, PC, S3, A1, O1, B1, S2, S1, CWT, S4),
    #                 recycle = [sludge_PC, sludge_MT_PC, sludge_MT_A1, flushing_water_CT],
    #                 ) # add flushing water
    
    

    return sysEL

def create_system(system_ID='EL', flowsheet=None, 
                  #adjust_MW_to_measured_as=False
                  ):
    ID = system_ID.lower().lstrip('sys').upper()
    reload_lca = False

    #set flowsheet to avoid stream replacement warnings
    if flowsheet is None:
        flowsheet_ID = f'el{ID}'
        if hasattr(main_flowsheet.flowsheet, flowsheet_ID): # clear flowsheet
            getattr(main_flowsheet.flowsheet, flowsheet_ID).clear()
            clear_lca_registries()
            reload_lca = True
        flowsheet = Flowsheet(flowsheet_ID)
        main_flowsheet.set_flowsheet(flowsheet)
    
    _load_components()
    _load_lca_data(reload_lca)

    if system_ID == 'EL': f = create_systemEL
    elif system_ID == 'E': f = create_systemEL
    elif system_ID == 'L': f = create_systemEL
    else: raise ValueError(f'`system_ID` can only be "EL", "E", or "L", not "{ID}".')
    
    try: system = f(flowsheet)
    except:
        _load_components(reload=True)
        system = f(flowsheet)
    
    return system

# %%

# @time_printer
# def run(t, method=None, **kwargs):
#     sys = create_systemEL()    
    
#     # batch_init(sys, "/Users/rishabhpuri/Desktop/bsm2p_init.xlsx", sheet='el')
#     batch_init(sys, 
#                ospath.join(data_path, "units_data/bsm2p_init.xlsx"), 
#                sheet='el')
    
    
#     # path = ospath.join(folder, "data/initial_conditions_ASM2d.xlsx")    
#     # batch_init(sys, path, 
#     #            sheet='el')
#     # sys.set_dynamic_tracker(*sys.products)
    

#     return sys

    
# if __name__ == '__main__':
#     t = 2
#     # method = 'RK45'
#     method = 'RK23' 
#     # method = 'DOP853'
#     # method = 'Radau'
#     # method = 'BDF'
#     # method = 'LSODA'
#     msg = f'Method {method}'
#     print(f'\n{msg}\n{"-"*len(msg)}') # long live OCD!
#     print(f'Time span 0-{t}d \n')
#     sys = run(t, method=method)
    
#     sys.diagram()
#     fs = sys.flowsheet.stream
#     fu = sys.flowsheet.unit
    
#     sys.simulate(
#         # state_reset_hook='reset_cache',
#         t_span=(0,t),
#         method=method,
#         print_t=True,
#         )
    
#     sys.diagram()
    
    '''teaEL = TEA(system=sys, discount_rate=discount_rate,
           start_year=2020, lifetime=20, uptime_ratio=1,
           # CEPCI = 567.5,
           # CAPEX = 2.00,  
           #lang_factor=None,
           lang_factor=None,
           annual_maintenance=0,
           # annual_labor=(operator_daily_wage*3*365),
           annual_labor=0
           )
    get_powerEL = lambda: sum([u.power_utility.rate for u in fu]) * (24 * 365 * teaEL.lifetime)
    LCA(system=sys, lifetime=20, lifetime_unit='yr', uptime_ratio=1.0, e_item=get_powerEL)
    
    
    # act_units = [u.ID for u in sys.units if isinstance(u, su.FlatBottomCircularClarifier) or u.ID.startswith('O')]
    # act_units = [u.ID for u in sys.units if u.ID.startswith('O')]
    
    # srt = get_SRT(sys, biomass_IDs, wastage= [fs.WAS, fs.effluent], active_unit_IDs=act_units)
    # print(f'Estimated SRT assuming at steady state is {round(srt, 2)} days\n')
'''



<|MERGE_RESOLUTION|>--- conflicted
+++ resolved
@@ -271,18 +271,12 @@
     # # add_V_from_rho(Glucose, rho=1560)
 
 
-<<<<<<< HEAD
-    cmps = Components((*masm2d_cmps, Tissue, WoodAsh, H2O,
-                       ))
-    cmps.compile(ignore_inaccurate_molar_weight=True)    
-=======
     cmps = Components([*masm2d_cmps, 
                        # Tissue, WoodAsh, H2O,
                        ])
     # cmps.compile()
     cmps.compile(ignore_inaccurate_molar_weight=True)
     if set_thermo: qs.set_thermo(cmps)
->>>>>>> 698b97ae
     return cmps
 # %%
 def batch_create_streams(prefix, phases=('liq', 'sol')):
