#!/usr/bin/env python3
# -*- coding: utf-8 -*-

'''

This module is developed by:
    Siqi Tang <siqit@outlook.com>
    Yuyao Huang <yuyaoh2@illinois.edu>
    
This python file is used to perform uncertainty and sensitivity analysis for Enviroloo Clear Reinvented Toilet system.

'''

import os, qsdsan as qs 
from chaospy import distributions as shape
from qsdsan import Model, Metric, PowerUtility, ImpactItem
from qsdsan.utils import (
    AttrSetter,
    DictAttrSetter,
    dct_from_str,
    load_data,
    )
from exposan.utils import batch_setting_unit_params, run_uncertainty as run
from exposan import enviroloo as el
from exposan.enviroloo import (
    create_systemEL,
    #el_data_path,
    data_path,
    get_decay_k,
    get_LCA_metrics_breakdown,
    get_TEA_metrics_breakdown,
    get_LCA_metrics,
    get_TEA_metrics,
    get_normalized_CAPEX,
    get_recoveries,
    results_path,
    update_resource_recovery_settings,
    )
import numpy as np
__all__ = ('create_model', 'run_uncertainty',)


# ####################################################################################################################################################
# 
#                                         Functions for batch-making metrics and -setting parameters
#
# #####################################################################################################################################################
######################################### define function enabling the addition of metrics to the model ###############################################
# --- GWP emission conversion functions ---
GWP_CH4 = 27.2  # or your model's default #CH4_CO2_EQ
GWP_N2O = 273.0  # update these if different in your setup #N2O_CO2_eq
 

# def calc_CH4_emissions_from_unit(unit, CH4_EF):
#     COD_in = unit.ins[0].COD * unit.ins[0].F_vol / 1e3 + unit.ins[1].COD * unit.ins[1].F_vol / 1e3 # kg/day
#     COD_out = unit.outs[0].COD * unit.outs[0].F_vol / 1e3
#     COD_removed = COD_in - COD_out
#     COD_removed = max(COD_in - COD_out, 0)
#     return COD_removed * CH4_EF * GWP_CH4  # kg CO2-eq/day

# def calc_N2O_emissions_from_unit(unit, N2O_EF):
#     N_in = unit.ins[0].TN * unit.ins[0].F_vol / 1e3 + unit.ins[1].TN * unit.ins[0].F_vol / 1e3 # kg/day
#     N_out = unit.outs[0].TN * unit.outs[0].F_vol / 1e3
#     N_removed = max(N_in - N_out, 0)
#     return N_removed * N2O_EF * GWP_N2O  # kg CO2-eq/day

def calc_CH4_emissions_from_unit(unit, CH4_EF):
<<<<<<< HEAD
    COD_in = sum([s.COD * s.F_vol for s in unit.ins if s and hasattr(s, 'COD')]) / 1e3  # kg/day
    COD_out = unit.outs[0].COD * unit.outs[0].F_vol / 1e3
    COD_removed = max(COD_in - COD_out, 0)
    return COD_removed * CH4_EF * GWP_CH4  # kg CO2-eq/day

def calc_N2O_emissions_from_unit(unit, N2O_EF):
    N_in = sum([s.TN * s.F_vol for s in unit.ins if s and hasattr(s, 'TN')]) / 1e3  # kg/day
=======
    COD_in = unit.ins[0].COD * unit.ins[0].F_vol / 1e3  # kg/day
    COD_out = unit.outs[0].COD * unit.outs[0].F_vol / 1e3
    COD_removed = COD_in - COD_out
    #COD_removed = max(COD_in - COD_out, 0)
    return COD_removed * CH4_EF * GWP_CH4  # kg CO2-eq/day

def calc_N2O_emissions_from_unit(unit, N2O_EF):
    N_in = unit.ins[0].TN * unit.ins[0].F_vol / 1e3  # kg/day
>>>>>>> fe0acff3
    N_out = unit.outs[0].TN * unit.outs[0].F_vol / 1e3
    N_removed = max(N_in - N_out, 0)
    return N_removed * N2O_EF * GWP_N2O  # kg CO2-eq/day


def add_metrics(model):
    el._load_lca_data() # load LCA data for EL system
    system = model.system
    # Recoveries TODO: add recoveries to system?
    # funcs = get_recoveries(system)
    # metrics = []
    #     Metric('Total N', funcs[0], '% N', 'N recovery'), #here the order of funcs in line with the function get_recoveries in _init_.py
    #     Metric('Total P', funcs[1], '% P', 'P recovery'),
    #     Metric('Total K', funcs[2], '% K', 'K recovery'),
    # ]
    # Net cost of the EL system in TEA
    # metrics = ([
    #     Metric('Annualized CAPEX', get_TEA_metrics(system)[1], f'{qs.currency}/cap/yr', 'TEA results'),
    #     Metric('Annual electricity consumption', get_TEA_metrics(system)[2], 'kWh/cap/yr', 'TEA results'),
    #     Metric('Annual labor cost', get_TEA_metrics(system)[3], f'{qs.currency}/cap/yr', 'TEA results'),
    #     Metric('OPEX excluding labor/energy', get_TEA_metrics(system)[4], f'{qs.currency}/cap/yr', 'TEA results'),
    #     Metric('Revenue', get_TEA_metrics(system)[5], f'{qs.currency}/cap/yr', 'TEA results')
        
    #     #Metric('Annual net cost', get_TEA_metrics_breakdown(system), f'{qs.currency}/cap/yr', 'TEA results'),
    #     ])
    # Net emissions of the EL system in LCA
    funcs = get_LCA_metrics(system)  # extract LCA metrics from the EL system's LCA results
    cat = 'LCA results'  # assign the same index to all LCA metrics
    metrics = [
        Metric('Annualized CAPEX', get_TEA_metrics(system)[1], f'{qs.currency}/cap/yr', 'TEA results'),
        Metric('Annual electricity consumption', get_TEA_metrics(system)[2], 'kWh/cap/yr', 'TEA results'),
        Metric('Annual labor cost', get_TEA_metrics(system)[3], f'{qs.currency}/cap/yr', 'TEA results'),
        Metric('OPEX excluding labor/energy', get_TEA_metrics(system)[4], f'{qs.currency}/cap/yr', 'TEA results'),
        Metric('Revenue', get_TEA_metrics(system)[5], f'{qs.currency}/cap/yr', 'TEA results'),
        Metric('GlobalWarming', funcs[0], 'kg CO2-eq/cap/yr', 'LCA results'),
        Metric('H_Ecosystems', funcs[1], 'points/cap/yr', 'LCA results'),
        Metric('H_Health', funcs[2], 'points/cap/yr', 'LCA results'),
        Metric('H_Resources', funcs[3], 'points/cap/yr', 'LCA results'),
    ]

        # Load CH4 and N2O emission factors from unit TSVs
        # Strip all index whitespace first
    CT_data.index = CT_data.index.str.strip()
    AnoxicTank_data.index = AnoxicTank_data.index.str.strip()
    AerobicTank_data.index = AerobicTank_data.index.str.strip()
    MembTank_data.index = MembTank_data.index.str.strip()

    
    # Now try fetching values robustly
    try:
        CH4_EF_CT = CT_data.loc['EL_CT_methane_yield', 'expected']
    except KeyError:
        print('[ERROR] Could not find CH4 EF for CT.')
        CH4_EF_CT = 0  # or raise / default fallback
    
    try:
        CH4_EF_A1 = AnoxicTank_data.loc['EL_anoT_methane_yield', 'expected']
    except KeyError:
        print('[ERROR] Could not find CH4 EF for A1.')
        CH4_EF_A1 = 0
    
    try:
        N2O_EF_O1 = AerobicTank_data.loc['N2O_EF_decay', 'expected']
        N2O_EF_B1 = MembTank_data.loc['N2O_EF_decay', 'expected']
    except KeyError as e:
        print(f'[ERROR] Could not find N2O EF:', e)
        N2O_EF_O1 = N2O_EF_B1 = N2O_EF_CWT = 0


    metrics.extend([
        Metric('CH4 from CT', lambda: calc_CH4_emissions_from_unit(system.flowsheet.unit.CT, CH4_EF=CH4_EF_CT), 'kg CO2-eq/day', 'CH4 emissions'),
        Metric('CH4 from A1', lambda: calc_CH4_emissions_from_unit(system.flowsheet.unit.A1, CH4_EF=CH4_EF_A1), 'kg CO2-eq/day', 'CH4 emissions'),
        Metric('N2O from O1', lambda: calc_N2O_emissions_from_unit(system.flowsheet.unit.O1, N2O_EF=N2O_EF_O1), 'kg CO2-eq/day', 'N2O emissions'),
        Metric('N2O from B1', lambda: calc_N2O_emissions_from_unit(system.flowsheet.unit.B1, N2O_EF=N2O_EF_B1), 'kg CO2-eq/day', 'N2O emissions'),
        
    ])


    model.metrics = metrics

    
# %%
# load data for the EL model
su_data_path = os.path.join(data_path, 'sanunit_data')
el_su_data_path = os.path.join(data_path, 'units_data')

######################## load parameters related to separate units of the EL system for uncertainty and sensitivity analysis ############################
def load_el_su_data(file_name):
    if file_name.startswith('_EL'):
        return load_data(os.path.join(el_su_data_path, file_name))
    return load_data(os.path.join(su_data_path, file_name))

#TODO: standardize naming conventions
CT_data = load_el_su_data('_EL_CT.tsv')
PC_data = load_el_su_data('_EL_PC.tsv')
AnoxicTank_data = load_el_su_data('_EL_Anoxic.tsv')
AerobicTank_data = load_el_su_data('_EL_Aerobic.tsv')
MembTank_data = load_el_su_data('_EL_MBR.tsv')
ClearWaterTank_data = load_el_su_data('_EL_CWT.tsv')
system_data = load_el_su_data('_EL_system.tsv')
photovoltaic_wind_data = load_el_su_data('_EL_photovoltaic_wind.tsv')
housing_data = load_el_su_data('_EL_housing.tsv')

############################################## define parameters of interest for EL system ################################################################
def add_parameters(model, unit_dct, country_specific=False):
    sys = model.system
    sys_stream = sys.flowsheet.stream
    param = model.parameter
    price_dct, GWP_dct, H_Ecosystems_dct, H_Health_dct, H_Resources_dct  = update_resource_recovery_settings()
    

    # if specific country is not selected, add these parameters below
    if not country_specific:
        # Price ratio
        # Just want to have this parameter so that can be used in other analyses,
        # set the distribution to be a really tight one
        # b = 1
        # D = shape.Uniform(lower=b-(10**(-6)), upper=b+(10**(-6)))
        # @param(name='Price ratio', element=excretion_unit, kind='cost', units='-',
        #        baseline=b, distribution=D)
        # def set_price_ratio(i):
        #     el.price_ratio = i
        #     for u in sys.units:
        #         if hasattr(u, 'price_ratio'):
        #             u.price_ratio = i

        # price ratio
        #old_price_dct = price_dct.copy()
         # need change (??)
        #b = 1
        #D = shape.Uniform(lower = b - (10**(-6)), upper = b + (10**(-6)))
        #item_ref = {
            #'Concrete': 'Concrete',
            #'Steel': 'Steel',
        #}
        #stream_ref = {
            #'ClearWater': 'ClearWater',
            #'NaOH': 'NaOH',
            #'NaClO': 'NaClO',
            #'O3': 'O3',
            #'PAC': 'PAC',
            #'HDPE': 'HDPE',
        #}
        #@param(name = 'Price ratio', element = excretion_unit, kind = 'cost', units = '-',
               #baseline = b, distribution = D)
        #def set_price_ratio(i):
            #el.price_ratio = i
            #for obj_name in (*item_ref.keys(), *stream_ref.keys()):
                #old_price = old_price_dct[obj_name]
                #new_price = old_price * i
                #if obj_name in item_ref.keys():
                    #ImpactItem.get_item(item_ref[obj_name]).price = new_price
                #else:
                    #getattr(sys_stream, stream_ref[obj_name]).price = new_price
            #for u in sys.units:
                #if hasattr(u, 'price_ratio'):
                    #u.price_ratio = i
        

        
        b = el.operator_daily_wage # operator_daily_wage is constant, needing initialization in _init_.py
        D = shape.Triangle(lower = (14.55), midpoint = b, upper = (43.68))
        @param(name = 'Operator daily wage', element = 'TEA', kind = 'cost', units = 'USD/d',
            baseline = b, distribution = D)
        def set_operator_daily_wage(i):
            sys._TEA.annual_labor = i * 3 * 365 # need change TODO

        # Construction labor wage
        # b = el.const_daily_wage   # const_daily_wage is constant, needing initialization in _init_.py
        # D = shape.Triangle(lower = (b * 0.5), midpoint = b, upper = (b * 1.5))
        # @param(name = 'Construction daily wage', element = 'TEA', kind = 'cost', units = 'USD/d',
        #     baseline = b, distribution = D)
        # def set_const_daily_wage(i):
        #     for u in sys.units:
        #         if isinstance(u, qs.sanunits.EL_Housing): break
        #         u.const_daily_wage = i
        
        if el.INCLUDED_RESOURCE_RECOVERY:
            # N fertilizer price
            b = 1.507
            D = shape.Uniform(lower = b * 0.8, upper = b * 1.2)
            @param(name = 'N fertilizer price', element = 'TEA', kind = 'isolated', units = 'USD/kg N',
                   baseline = b, distribution = D)
            def set_N_fert_price(i):
                price_dct['N'] = sys_stream.liq_N.price = sys_stream.sol_N.price = i * el.price_factor
            
            # P fertilizer price
            b = 3.983
            D = shape.Uniform(lower = b * 0.8, upper = b * 1.2)
            @param(name = 'P fertilizer price', element = 'TEA', kind = 'isolated', units = 'USD/kg P',
                   baseline = b, distribution = D)
            def set_P_fert_price(i):
                price_dct['P'] = sys_stream.liq_P.price = sys_stream.sol_P.price = i * el.price_factor
            
            # K fertilizer price
            b = 1.333
            D = shape.Uniform(lower = b * 0.8, upper = b * 1.2)
            @param(name = 'K fertilizer price', element = 'TEA', kind = 'isolated', units = 'USD/kg K',
                   baseline = b, distribution = D)
            def set_K_fert_price(i):
                price_dct['K'] = sys_stream.liq_K.price = sys_stream.sol_K.price = i * el.price_factor
            
            # Ammonium fertilizer price
            b = 1.507 * (14/18)
            D = shape.Uniform(lower = b * 0.8, upper = b * 1.2)
            @param(name = 'Ammonium fertilizer price', element = 'TEA', kind = 'isolated', units = 'USD/kg N',
                   baseline = b, distribution = D)
            def set_NH4_fert_price(i):
                price_dct['ammonium'] = sys_stream.liq_NH4.price = sys_stream.sol_NH4.price = i * el.price_factor
            
            # Struvite fertilizer price
            b = 3.983 * (31 / 245) # need check up to now
            D = shape.Uniform(lower = b * 0.8, upper = b * 1.2)
            @param(name = 'Struvite fertilizer price', element = 'TEA', kind = 'isolated', units = 'USD/kg P',
                   baseline = b, distribution = D)
            def set_struvite_fert_price(i):
                price_dct['struvite'] = sys_stream.liq_struvite.price = sys_stream.sol_struvite.price = i * el.price_factor
        
        # # Electricity price, set to zero as renewable assumption.
        # b = price_dct['Electricity']
        # D = shape.Uniform(lower = 0.00, upper = 0.00)
        # @param(name = 'Electricity price', element = 'TEA', kind = 'isolated', units = 'USD/kWh',
        #        baseline = b, distribution = D)
        # def set_electricity_price(i):
        #     PowerUtility.price = i

        # # Electricity GWP, set to zero as renewable assumption
        # b = GWP_dct['Electricity']
        # D = shape.Uniform(lower = b * 0.9, upper = b * 1.1)
        # @param(name = 'Electricity CF', element = 'LCA', kind = 'isolated', units = 'kg CO2-eq/kWh',
        #        baseline = b, distribution = D)
        # def set_electricity_CF(i):
        #     GWP_dct['Electricity'] = ImpactItem.get_item('e_item').CFs['GlobalWarming'] = i
        
        # # Electricity H_Ecosystems, if applicable
        # b = H_Ecosystems_dct['Electricity']
        # D = shape.Uniform(lower = b * 0.9, upper = b * 1.1)
        # @param(name = 'Electricity Ecosystems CF', element = 'LCA', kind = 'isolated', units = 'points/kWh',
        #        baseline = b, distribution = D)
        # def set_electricity_ecosystems_CF(i):
        #     H_Ecosystems_dct['Electricity'] = ImpactItem.get_item('e_item').CFs['H_Ecosystems'] = i
        
        # # Electricity H_Health, if applicable
        # b = H_Health_dct['Electricity']
        # D = shape.Uniform(lower = b * 0.9, upper = b * 1.1)
        # @param(name = 'Electricity Health CF', element = 'LCA', kind = 'isolated', units = 'points/kWh',
        #        baseline = b, distribution = D)
        # def set_electricity_health_CF(i):
        #     H_Health_dct['Electricity'] = ImpactItem.get_item('e_item').CFs['H_Health'] = i
        
        # # Electricity H_Resources, if applicable
        # b = H_Resources_dct['Electricity']
        # D = shape.Uniform(lower = b * 0.9, upper = b * 1.1)
        # @param(name = 'Electricity Resources CF', element = 'LCA', kind = 'isolated', units = 'points/kWh',
        #        baseline = b, distribution = D)
        # def set_electricity_resources_CF(i):
        #     H_Resources_dct['Electricity'] = ImpactItem.get_item('e_item').CFs['H_Resources'] = i
    
    ############################# Specific Units having parameters engaged with uncertainty and sensitivity analysis ###############################

    CT_unit = unit_dct['Collection_Tank']
    if CT_unit: 
        batch_setting_unit_params(CT_data, model, CT_unit)
    
    # In Primary Clarifier Tank
    PC_unit = unit_dct['PrimaryClarifierTank']
    if PC_unit: 
        batch_setting_unit_params(PC_data, model, PC_unit)
    
    # In Anoxic Tank
    AnoxT_unit = unit_dct['AnoxicTank']
    if AnoxT_unit: 
        batch_setting_unit_params(AnoxicTank_data, model, AnoxT_unit)
    
    # In Aerobic Tank
    AeroT_unit = unit_dct['AerobicTank']
    if AeroT_unit: 
        batch_setting_unit_params(AerobicTank_data, model, AeroT_unit)
    
    # In Membrane Tank
    MembT_unit = unit_dct['MembraneTank']
    if MembT_unit: 
        batch_setting_unit_params(MembTank_data, model, MembT_unit)
    
    # In Clear Water Tank
    ClearWaterT_unit = unit_dct['ClearWaterTank']
    if ClearWaterT_unit: 
        batch_setting_unit_params(ClearWaterTank_data, model, ClearWaterT_unit)
    
    # EL PV system
    PV_unit = unit_dct['PhotovoltaicWind']
    if PV_unit: 
        batch_setting_unit_params(photovoltaic_wind_data, model, PV_unit)
   
    # EL housing
    ELH_unit = unit_dct['Housing']
    if ELH_unit:
        batch_setting_unit_params(housing_data, model, ELH_unit)


    ################################################ Universal degradation parameters ##########################################################
    #TODO: system does not have emissions from run processes
    # # Max methane emission
    # toilet_unit = sys.path[1] # the first unit involving degradation
    # # toilet_unit = toilet_unit  # the first unit involving degradation
    # b = el.max_CH4_emission
    # D = shape.Triangle(lower = 0.175, midpoint = b, upper = 0.325)
    # @param(name = 'Max CH4 emission', element = toilet_unit, kind = 'coupled', units = 'g CH4/g COD',
    #        baseline = b, distribution = D)
    # def set_max_CH4_emission(i):
    #     el.max_CH4_emission = i
    #     for unit in sys.units:
    #         if hasattr(unit, 'max_CH4_emission'):
    #             setattr(unit, 'max_CH4_emission', i)
    
    # # time to full degradation
    # b =el.tau_deg
    # D = shape.Uniform(lower = 1, upper = 3)
    # @param(name = 'Time to full degradation', element = toilet_unit, kind = 'coupled', units = 'yr',
    #        baseline = b, distribution = D)
    # def set_tau_deg(i):
    #     el.tau_deg = i
    #     k = get_decay_k(i, el.log_deg)
    #     for unit in sys.units:
    #         if hasattr(unit, 'decay_k_COD'):
    #             setattr(unit, 'decay_k_COD', k)
    #         if hasattr(unit, 'decay_k_N'):
    #             setattr(unit, 'decay_k_N', k)

    # # reduction at full degradation
    # b = el.log_deg
    # D = shape.Uniform(lower = 2, upper = 4)
    # @param(name = 'Log of degradation rate', element = toilet_unit, kind = 'coupled', units = '-',
    #        baseline = b, distribution = D)
    # def set_log_deg(i):
    #     el.log_deg = i
    #     k = get_decay_k(el.tau_deg, i)
    #     for unit in sys.units:
    #         if hasattr(unit, 'decay_k_COD'):
    #             setattr(unit, 'decay_k_COD', k)
    #         if hasattr(unit, 'decay_k_N'):
    #             setattr(unit, 'decay_k_N', k)
    
    ################################################# General TEA Settings ##################################################
    # Discount rate if changing in TEA
    b = el.discount_rate
    D = shape.Uniform(lower = 0.02, upper = 0.06)
    @param(name = 'Discount rate', element = 'TEA', kind = 'isolated', units = 'fraction',
          baseline = b, distribution = D)
    def set_discount_rate(i):
        el.discount_rate = i
    
    # if resource recovery settings are updated, change price_factor for uncertainty analysis
    b = el.price_factor
    D = shape.Uniform(lower = 0.1, upper = 0.4)
    @param(name = 'Price factor', element = 'TEA', kind = 'isolated', units = '-',
          baseline = b, distribution = D)
    def set_price_factor(i):
        el.price_factor = i

    # if emptying operation is scheduled
    b = el.emptying_fee
    D = shape.Uniform(lower=0, upper=0.3)
    @param(name = 'Emptying fee', element = 'TEA', kind = 'isolated', units = 'USD',
            baseline = b, distribution = D)
    def set_emptying_fee(i):
        el.emptying_fee = i    
    
    # #PAC
    # b = price_dct['PAC']
    # D = shape.Uniform(lower = (b * 0.9), upper = (b * 1.1))
    # @param(name = 'Price of NaClO', element = 'TEA', kind = 'isolated', units = 'USD/kg PAC',
    #       baseline = (b), distribution = D)
    # def set_PAC_price(i):
    #     price_dct['PAC'] = sys_stream.PAC.price = i
    
    ###################################################### General LCA Settings ###############################################################
    # CH4 in GWP, H_Ecosystems, H_Health
    b = GWP_dct['CH4']
    D = shape.Uniform(lower = b * 0.9, upper = b * 1.1)
    @param(name = 'CH4 CF', element = 'LCA', kind = 'isolated', units = 'kg CO2-eq/kg CH4',
          baseline = b, distribution = D)
    def set_CH4_CF(i):
        GWP_dct['CH4'] = ImpactItem.get_item('CH4_item').CFs['GlobalWarming'] = i
        

    b = H_Ecosystems_dct['CH4']
    D = shape.Uniform(lower = b * 0.9, upper = b * 1.1)
    @param(name = 'CH4 Ecosystems CF', element = 'LCA', kind = 'isolated', units = 'points/kg CH4',
          baseline = b, distribution = D)
    def set_CH4_Ecosystems_CF(i):
        H_Ecosystems_dct['CH4'] = ImpactItem.get_item('CH4_item').CFs['H_Ecosystems'] = i

    b = H_Health_dct['CH4']
    D = shape.Uniform(lower = b * 0.9, upper = b * 1.1)
    @param(name = 'CH4 Health CF', element = 'LCA', kind = 'isolated', units = 'points/kg CH4',
          baseline = b, distribution = D)
    def set_CH4_Health_CF(i):
        H_Health_dct['CH4'] = ImpactItem.get_item('CH4_item').CFs['H_Health'] = i
    
    # N2O in GWP, H_Ecosystems, H_Health
    b = GWP_dct['N2O']
    D = shape.Uniform(lower = b * 0.9, upper = b * 1.1)
    @param(name = 'N2O CF', element = 'LCA', kind = 'isolated', units = 'kg CO2-eq/kg N2O',
          baseline = b, distribution = D)
    def set_N2O_CF(i):
        GWP_dct['N2O'] = ImpactItem.get_item('N2O_item').CFs['GlobalWarming'] = i
        
    
    b = H_Ecosystems_dct['N2O']
    D = shape.Uniform(lower = b * 0.9, upper = b * 1.1)
    @param(name = 'N2O Ecosystems CF', element = 'LCA', kind = 'isolated', units = 'points/kg N2O',
          baseline = b, distribution = D)
    def set_N2O_Ecosystems_CF(i):
        H_Ecosystems_dct['N2O'] = ImpactItem.get_item('N2O_item').CFs['H_Ecosystems'] = i
    
    b = H_Health_dct['N2O']
    D = shape.Uniform(lower = b * 0.9, upper = b * 1.1)
    @param(name = 'N2O Health CF', element = 'LCA', kind = 'isolated', units = 'points/kg N2O',
          baseline = b, distribution = D)
    def set_N2O_Health_CF(i):
        H_Health_dct['N2O'] = ImpactItem.get_item('N2O_item').CFs['H_Health'] = i
    
    # # PAC in GWP, H_Ecosystems, H_Health, H_Resources
    b = GWP_dct['PAC']
    D = shape.Triangle(lower = b * 0.9, midpoint = b, upper = b * 1.1)
    @param(name = 'PAC CF', element = 'LCA', kind = 'isolated', units = 'kg CO2-eq/kg PAC',
          baseline = b, distribution = D)
    def set_PAC_CF(i):
        GWP_dct['PAC'] = ImpactItem.get_item('PAC_item').CFs['GlobalWarming'] = i
    
    b = H_Ecosystems_dct['PAC']
    D = shape.Triangle(lower = b * 0.9, midpoint = b, upper = b * 1.1)
    @param(name = 'PAC Ecosystems CF', element = 'LCA', kind = 'isolated', units = 'points/kg PAC',
          baseline = b, distribution = D)
    def set_PAC_Ecosystems_CF(i):
        H_Ecosystems_dct['PAC'] = ImpactItem.get_item('PAC_item').CFs['H_Ecosystems'] = i
    
    b = H_Health_dct['PAC']
    D = shape.Triangle(lower = b * 0.9, midpoint = b, upper = b * 1.1)
    @param(name = 'PAC Health CF', element = 'LCA', kind = 'isolated', units = 'points/kg PAC',
          baseline = b, distribution = D)
    def set_PAC_Health_CF(i):
        H_Health_dct['PAC'] = ImpactItem.get_item('PAC_item').CFs['H_Health'] = i
    
    b = H_Resources_dct['PAC']
    D = shape.Triangle(lower = b * 0.9, midpoint = b, upper = b * 1.1)
    @param(name = 'PAC Resources CF', element = 'LCA', kind = 'isolated', units = 'points/kg PAC',
          baseline = b, distribution = D)
    def set_PAC_Resources_CF(i):
        H_Resources_dct['PAC'] = ImpactItem.get_item('PAC_item').CFs['H_Resources'] = i

    if el.INCLUDED_RESOURCE_RECOVERY:
        # Recovered N as alternative fertilizer, in GWP, H_Ecosystems, H_Health, H_Resources
        b = -GWP_dct['N']
        D = shape.Triangle(lower = b * 0.90, midpoint = b, upper = b * 1.1)
        @param(name = 'N fertilizer CF', element = 'LCA', kind = 'isolated',
               units = 'kg CO2-eq/kg N', baseline = b, distribution = D)
        def set_N_fertilizer_CF(i):
            GWP_dct['N'] = ImpactItem.get_item('N_item').CFs['GlobalWarming'] = -i
        
        b = -H_Ecosystems_dct['N']
        D = shape.Triangle(lower = b * 0.90, midpoint = b, upper = b * 1.1)
        @param(name = 'N fertilizer Ecosystems CF', element = 'LCA', kind = 'isolated',
               units = 'points/kg N', baseline = b, distribution = D)
        def set_N_fertilizer_Ecosystems_CF(i):
            H_Ecosystems_dct['N'] = ImpactItem.get_item('N_item').CFs['H_Ecosystems'] = -i
        
        b = -H_Health_dct['N']
        D = shape.Triangle(lower = b * 0.90, midpoint = b, upper = b * 1.1)
        @param(name = 'N fertilizer Health CF', element = 'LCA', kind = 'isolated',
               units = 'points/kg N', baseline = b, distribution = D)
        def set_N_fertilizer_Health_CF(i):
            H_Health_dct['N'] = ImpactItem.get_item('N_item').CFs['H_Health'] = -i
        
        b = -H_Resources_dct['N']
        D = shape.Triangle(lower = b * 0.90, midpoint = b, upper = b * 1.1)
        @param(name = 'N fertilizer Resources CF', element = 'LCA', kind = 'isolated',
               units = 'points/kg N', baseline = b, distribution = D)
        def set_N_fertilizer_Resources_CF(i):
            H_Resources_dct['N'] = ImpactItem.get_item('N_item').CFs['H_Resources'] = -i
        
        # Recovered P as alternative fertilizer, in GWP, H_Ecosystems, H_Health, H_Resources
        b = -GWP_dct['P']
        D = shape.Triangle(lower = b * 0.90, midpoint = b, upper = b * 1.1)
        @param(name = 'P fertilizer CF', element = 'LCA', kind = 'isolated',
               units = 'kg CO2-eq/kg P', baseline = b, distribution = D)
        def set_P_fertilizer_CF(i):
            GWP_dct['P'] = ImpactItem.get_item('P_item').CFs['GlobalWarming'] = -i
        
        b = -H_Ecosystems_dct['P']
        D = shape.Triangle(lower = b * 0.90, midpoint = b, upper = b * 1.1)
        @param(name = 'P fertilizer Ecosystems CF', element = 'LCA', kind = 'isolated',
               units = 'points/kg P', baseline = b, distribution = D)
        def set_P_fertilizer_Ecosystems_CF(i):
            H_Ecosystems_dct['P'] = ImpactItem.get_item('P_item').CFs['H_Ecosystems'] = -i
        
        b = -H_Health_dct['P']
        D = shape.Triangle(lower = b * 0.90, midpoint = b, upper = b * 1.1)
        @param(name = 'P fertilizer Health CF', element = 'LCA', kind = 'isolated',
               units = 'points/kg P', baseline = b, distribution = D)
        def set_P_fertilizer_Health_CF(i):
            H_Health_dct['P'] = ImpactItem.get_item('P_item').CFs['H_Health'] = -i
        
        b = -H_Resources_dct['P']
        D = shape.Triangle(lower = b * 0.90, midpoint = b, upper = b * 1.1)
        @param(name = 'P fertilizer Resources CF', element = 'LCA', kind = 'isolated',
               units = 'points/kg P', baseline = b, distribution = D)
        def set_P_fertilizer_Resources_CF(i):
            H_Resources_dct['P'] = ImpactItem.get_item('P_item').CFs['H_Resources'] = -i
        
        # Recovered K as alternative fertilizer, in GWP, H_Ecosystems, H_Health, H_Resources
        b = -GWP_dct['K']
        D = shape.Triangle(lower = b * 0.90, midpoint = b, upper = b * 1.1)
        @param(name = 'K fertilizer CF', element = 'LCA', kind = 'isolated',
               units = 'kg CO2-eq/kg K', baseline = b, distribution = D)
        def set_K_fertilizer_CF(i):
            GWP_dct['K'] = ImpactItem.get_item('K_item').CFs['GlobalWarming'] = -i
        
        b = -H_Ecosystems_dct['K']
        D = shape.Triangle(lower = b * 0.90, midpoint = b, upper = b * 1.1)
        @param(name = 'K fertilizer Ecosystems CF', element = 'LCA', kind = 'isolated',
               units = 'points/kg K', baseline = b, distribution = D)
        def set_K_fertilizer_Ecosystems_CF(i):
            H_Ecosystems_dct['K'] = ImpactItem.get_item('K_item').CFs['H_Ecosystems'] = -i

        b = -H_Health_dct['K']
        D = shape.Triangle(lower = b * 0.90, midpoint = b, upper = b * 1.1)
        @param(name = 'K fertilizer Health CF', element = 'LCA', kind = 'isolated',
               units = 'points/kg K', baseline = b, distribution = D)
        def set_K_fertilizer_Health_CF(i):
            H_Health_dct['K'] = ImpactItem.get_item('K_item').CFs['H_Health'] = -i
        
        b = -H_Resources_dct['K']
        D = shape.Triangle(lower = b * 0.90, midpoint = b, upper = b * 1.1)
        @param(name = 'K fertilizer Resources CF', element = 'LCA', kind = 'isolated',
               units = 'points/kg K', baseline = b, distribution = D)
        def set_K_fertilizer_Resources_CF(i):
            H_Resources_dct['K'] = ImpactItem.get_item('K_item').CFs['H_Resources'] = -i
        
        # Recovered Ammonium as alternative N fertilizer, in GWP, H_Ecosystems, H_Health, H_Resources
        b = 5.4 * (14 / 18) # refer to Reclaimer and Biogenic Refinery, as below
        D = shape.Triangle(lower = b * 0.90, midpoint = b, upper = b * 1.1)
        @param(name = 'Ammonium fertilizer CF', element = 'LCA', kind = 'isolated',
               units = 'kg CO2-eq/kg Ammonium', baseline = b, distribution = D)
        def set_Ammonium_fertilizer_CF(i):
            GWP_dct['ammonium'] = ImpactItem.get_item('ammonium_item').CFs['GlobalWarming'] = -i
        
        b = 0.0461961 * (14 / 18)
        D = shape.Triangle(lower = b * 0.90, midpoint = b, upper = b * 1.1)
        @param(name = 'Ammonium fertilizer Ecosystems CF', element = 'LCA', kind = 'isolated',
               units = 'points/kg Ammonium', baseline = b, distribution = D)
        def set_Ammonium_fertilizer_Ecosystems_CF(i):
            H_Ecosystems_dct['ammonium'] = ImpactItem.get_item('ammonium_item').CFs['H_Ecosystems'] = -i

        b = 0.637826734 * (14 / 18)
        D = shape.Triangle(lower = b * 0.90, midpoint = b, upper = b * 1.1)
        @param(name = 'Ammonium fertilizer Health CF', element = 'LCA', kind = 'isolated',
               units = 'points/kg Ammonium', baseline = b, distribution = D)
        def set_Ammonium_fertilizer_Health_CF(i):
            H_Health_dct['ammonium'] = ImpactItem.get_item('ammonium_item').CFs['H_Health'] = -i
        
        b = 0.259196888 * (14 / 18)
        D = shape.Triangle(lower = b * 0.90, midpoint = b, upper = b * 1.1)
        @param(name = 'Ammonium fertilizer Resources CF', element = 'LCA', kind = 'isolated',
               units = 'points/kg Ammonium', baseline = b, distribution = D)
        def set_Ammonium_fertilizer_Resources_CF(i):
            H_Resources_dct['ammonium'] = ImpactItem.get_item('ammonium_item').CFs['H_Resources'] = -i
        
        # Recovered Struvite as alternative fertilizer, in GWP, H_Ecosystems, H_Health, H_Resources
        b = 4.9 * (30.97 / 245.41)
        D = shape.Triangle(lower = b * 0.90, midpoint = b, upper = b * 1.1)
        @param(name = 'Struvite fertilizer CF', element = 'LCA', kind = 'isolated',
               units = 'kg CO2-eq/kg Struvite', baseline = b, distribution = D)
        def set_Struvite_fertilizer_CF(i):
            GWP_dct['struvite'] = ImpactItem.get_item('struvite_item').CFs['GlobalWarming'] = -i
        
        b = 0.093269908 * (30.97 / 245.41)
        D = shape.Triangle(lower = b * 0.90, midpoint = b, upper = b * 1.1)
        @param(name = 'Struvite fertilizer Ecosystems CF', element = 'LCA', kind = 'isolated',
               units = 'points/kg Struvite', baseline = b, distribution = D)
        def set_Struvite_fertilizer_Ecosystems_CF(i):
            H_Ecosystems_dct['struvite'] = ImpactItem.get_item('struvite_item').CFs['H_Ecosystems'] = -i
        
        b = 1.774294425 * (30.97 / 245.41)
        D = shape.Triangle(lower = b * 0.90, midpoint = b, upper = b * 1.1)
        @param(name = 'Struvite fertilizer Health CF', element = 'LCA', kind = 'isolated',
               units = 'points/kg Struvite', baseline = b, distribution = D)
        def set_Struvite_fertilizer_Health_CF(i):
            H_Health_dct['struvite'] = ImpactItem.get_item('struvite_item').CFs['H_Health'] = -i
        
        b = 1.084191599 * (30.97 / 245.41)
        D = shape.Triangle(lower = b * 0.90, midpoint = b, upper = b * 1.1)
        @param(name = 'Struvite fertilizer Resources CF', element = 'LCA', kind = 'isolated',
               units = 'points/kg Struvite', baseline = b, distribution = D)
        def set_Struvite_fertilizer_Resources_CF(i):
            H_Resources_dct['struvite'] = ImpactItem.get_item('struvite_item').CFs['H_Resources'] = -i
    
    ########################################################### Add other CFs ###############################################################
    item_path = os.path.join(data_path, 'impact_items.xlsx')

    for indicator in ('GlobalWarming', 'H_Ecosystems', 'H_Health', 'H_Resources'):
        sheet_name = indicator if indicator != 'GlobalWarming' else 'GWP'   # GWP is the default sheet name
        data = load_data(item_path, sheet=sheet_name)   # load data from Excel file
        for para in data.index:
            item = ImpactItem.get_item(para)
            b = item.CFs[indicator]
            lower = float(data.loc[para]['low'])
            upper = float(data.loc[para]['high'])
            dist = data.loc[para]['distribution']
            
            if dist == 'uniform':
                D = shape.Uniform(lower=lower, upper=upper)
            elif dist == 'triangular':
                D = shape.Triangle(lower=lower, midpoint=b, upper=upper)
            elif dist == 'constant': 
                continue
            else:
                raise ValueError(f'Distribution {dist} not recognized.')
            model.parameter(name=para + f'-{indicator}',
                            setter=DictAttrSetter(item, 'CFs', indicator),
                            element='LCA',
                            kind='isolated',
                            units=f'kg CO2-eq/{item.functional_unit}',
                            baseline=b, distribution=D)

    # === Uncertainty for CH4/N2O emission factors ===
    b = CT_data.loc['EL_CT_methane_yield', 'expected']
    low = CT_data.loc['EL_CT_methane_yield', 'low']
    high = CT_data.loc['EL_CT_methane_yield', 'high']
    if high > low:
        D = shape.Uniform(lower=low, upper=high)
        @param(name='CH4 EF - CT', element='Collection_Tank', kind='isolated',
               units='m3 CH4/kg COD removed', baseline=b, distribution=D)
        def set_CH4_EF_CT(i):
            global CH4_EF_CT
            CH4_EF_CT = i
    else:
        CH4_EF_CT = b  # just assign the value if no variation

    
    b = AnoxicTank_data.loc['EL_anoT_methane_yield', 'expected']
    low = AnoxicTank_data.loc['EL_anoT_methane_yield', 'low']
    high = AnoxicTank_data.loc['EL_anoT_methane_yield', 'high']
    # D = shape.Constant(lower=low, upper=high)
    # @param(name='CH4 EF - A1', element='AnoxicTank', kind='isolated',
    #        units='m3 CH4/kg COD removed', baseline=b, distribution=D)
    # def set_CH4_EF_A1(i):
    #     global CH4_EF_A1
    #     CH4_EF_A1 = i
    if high > low:
        D = shape.Uniform(lower=low, upper=high)
        @param(name='CH4 EF - A1', element='AnoxicTank', kind='isolated',
               units='m3 CH4/kg COD removed', baseline=b, distribution=D)
        def set_CH4_EF_A1(i):
            global CH4_EF_A1
            CH4_EF_A1 = i
    else:
        CH4_EF_A1 = b  # just assign the value if no variation
    
    b = AerobicTank_data.loc['N2O_EF_decay', 'expected']
    low = AerobicTank_data.loc['N2O_EF_decay', 'low']
    high = AerobicTank_data.loc['N2O_EF_decay', 'high']
    D = shape.Uniform(lower=low, upper=high)
    @param(name='N2O EF - O1', element='AerobicTank', kind='isolated',
           units='kg N2O/kg N removed', baseline=b, distribution=D)
    def set_N2O_EF_O1(i):
        global N2O_EF_O1
        N2O_EF_O1 = i
    
    b = MembTank_data.loc['N2O_EF_decay', 'expected']
    low = MembTank_data.loc['N2O_EF_decay', 'low']
    high = MembTank_data.loc['N2O_EF_decay', 'high']
    D = shape.Uniform(lower=low, upper=high)
    @param(name='N2O EF - B1', element='MembraneTank', kind='isolated',
           units='kg N2O/kg N removed', baseline=b, distribution=D)
    def set_N2O_EF_B1(i):
        global N2O_EF_B1
        N2O_EF_B1 = i

            

#Create Model for EL system
def create_modelEL(country_specific=False, **model_kwargs):
    flowsheet = model_kwargs.pop('flowsheet', None)
    sysEL = create_systemEL(flowsheet = flowsheet)
    unitEL = sysEL.flowsheet.unit

    modelEL = Model(sysEL, **model_kwargs)
    add_metrics(modelEL)
    
   
    unit_dctEL = { # name here needs to be aligned with those in Enviroloo_system.py (!!!)
        'Collection_Tank': unitEL.CT,
        'PrimaryClarifierTank': unitEL.PC,
        'AnoxicTank': unitEL.A1,
        'AerobicTank': unitEL.O1,
        'MembraneTank': unitEL.B1,
        'ClearWaterTank': unitEL.CWT,
        'PhotovoltaicWind': unitEL.PV,
        'Housing': unitEL.ELH
        }
    add_parameters(modelEL, unit_dctEL, country_specific)
    
    return modelEL

def create_model(model_ID='EL', country_specific=False, **model_kwargs):
    model_ID = model_ID.lower().rsplit('model')[-1].rsplit('sys')[-1].upper() # works for "modelEL"/"sysEL"/"E"
    if model_ID == 'EL': f = create_modelEL
    elif model_ID == 'E': f = create_modelEL
    elif model_ID == 'L': f = create_modelEL
    else: raise ValueError(f'`model_ID` can only be "EL", "E", or "L", not "{model_ID}".')
    model = f(country_specific, **model_kwargs)
    return model

# define runing function intializing uncertainty and sensitivity analysis, TODO: make kwargs changeable
def run_uncertainty(model, N=10, rule='L', T=2, t_step=2, mpath='', **kwargs):
    #generate sample
    sample = model.sample(N = N, rule = rule)
    
    run_model(model, sample, T=T, t_step=t_step, method='RK23', mpath=mpath)

    return

def run_model(model, sample, T=2, t_step=.1, method='BDF', 
              mpath='', tpath='', seed=None):
    model.load_samples(sample)
    t_span = (0, T)
    t_eval = np.arange(0, T+t_step, t_step)
    
    #mpath for metrics data
    mpath = mpath or os.path.join(results_path, 'enviroloo_results.xlsx')
    
    #tpath for time-series data
    if not tpath:
        folder = os.path.join(results_path, 'enviroloo_time_series')
        if not os.path.isdir(folder): os.mkdir(folder)
        tpath = os.path.join(folder, 'state.npy')
    
    model.evaluate(
        state_reset_hook='reset_cache',
        t_span=t_span,
        t_eval=t_eval,
        method=method,
        export_state_to=tpath
        )
    model.table.to_excel(mpath)<|MERGE_RESOLUTION|>--- conflicted
+++ resolved
@@ -64,28 +64,6 @@
 #     N_removed = max(N_in - N_out, 0)
 #     return N_removed * N2O_EF * GWP_N2O  # kg CO2-eq/day
 
-def calc_CH4_emissions_from_unit(unit, CH4_EF):
-<<<<<<< HEAD
-    COD_in = sum([s.COD * s.F_vol for s in unit.ins if s and hasattr(s, 'COD')]) / 1e3  # kg/day
-    COD_out = unit.outs[0].COD * unit.outs[0].F_vol / 1e3
-    COD_removed = max(COD_in - COD_out, 0)
-    return COD_removed * CH4_EF * GWP_CH4  # kg CO2-eq/day
-
-def calc_N2O_emissions_from_unit(unit, N2O_EF):
-    N_in = sum([s.TN * s.F_vol for s in unit.ins if s and hasattr(s, 'TN')]) / 1e3  # kg/day
-=======
-    COD_in = unit.ins[0].COD * unit.ins[0].F_vol / 1e3  # kg/day
-    COD_out = unit.outs[0].COD * unit.outs[0].F_vol / 1e3
-    COD_removed = COD_in - COD_out
-    #COD_removed = max(COD_in - COD_out, 0)
-    return COD_removed * CH4_EF * GWP_CH4  # kg CO2-eq/day
-
-def calc_N2O_emissions_from_unit(unit, N2O_EF):
-    N_in = unit.ins[0].TN * unit.ins[0].F_vol / 1e3  # kg/day
->>>>>>> fe0acff3
-    N_out = unit.outs[0].TN * unit.outs[0].F_vol / 1e3
-    N_removed = max(N_in - N_out, 0)
-    return N_removed * N2O_EF * GWP_N2O  # kg CO2-eq/day
 
 
 def add_metrics(model):
