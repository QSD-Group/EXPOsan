--- conflicted
+++ resolved
@@ -196,12 +196,8 @@
         outs=('crude_medium','char'),
         LHK=CrudeSplitter.keys[1],
         P=50*_psi_to_Pa,
-<<<<<<< HEAD
-        Lr=0.9, Hr=0.9, # (0.8, 0.85)
-=======
         Lr=0.91, # 0.8
         Hr=0.91, # 0.85
->>>>>>> 7377657e
         k=2, is_divided=True)
 
     ratio0 = CrudeSplitter.cutoff_fracs[1]/sum(CrudeSplitter.cutoff_fracs[1:])
@@ -233,14 +229,9 @@
     CrudeHeavyDis.add_specification(screen_results)
     CrudeHeavyDis.run_after_specifications = True
     
-<<<<<<< HEAD
-    # Lr_range = Hr_range = np.arange(0.7, 0.99, 0.05)
-    # results = find_Lr_Hr(CrudeHeavyDis, Lr_trial_range=Lr_range, Hr_trial_range=Hr_range)
-=======
     # Lr_range = Hr_range = np.arange(0.85, 0.96, 0.01)
     # ratio0 = CrudeSplitter.cutoff_fracs[1]/sum(CrudeSplitter.cutoff_fracs[1:])
     # results = find_Lr_Hr(CrudeHeavyDis, target_light_frac=ratio0, Lr_trial_range=Lr_range, Hr_trial_range=Hr_range)
->>>>>>> 7377657e
     # results_df, Lr, Hr = results
     
     # =========================================================================
